--- conflicted
+++ resolved
@@ -98,7 +98,6 @@
   // For backends used with virtual c10::Devices, this configures what real
   // device type the backend should use, and matters if the backend supports
   // more than one type of real device.
-<<<<<<< HEAD
   virtual std::shared_ptr<BackendDeviceType>
   GetDefaultDeviceType() const = 0;
   virtual void SetDefaultDeviceType(int8_t type) = 0;
@@ -108,10 +107,6 @@
   // default device the backend should use.
   virtual int64_t GetDefaultDeviceOrdinal() const = 0;
   virtual void SetDefaultDeviceOrdinal(int64_t) = 0;
-=======
-  virtual std::shared_ptr<BackendDeviceType> GetDefaultDeviceType() const = 0;
-  virtual void SetDefaultDeviceType(std::string) = 0;
->>>>>>> 7fd0cf55
 
   // Specify which aten device should be used for eager fallback
   // may change depending on current 'Default' DeviceType
