# Module for defining "primitive" operations executable by the nvFuser. This
# list exists to decouple main set of primitives from the ones that provide a
# lowering of the op to nvFuser’s Python interface. Mostly torch.ops.nvprims is
# a subset of the primitives in torch.ops.prims, but some additional primitives
# can be added in the future for the corresponding higher-level torch/aten
# functions.

from typing import Any, Dict, Optional

import torch

from torch._prims_common import (
    DimsSequenceType,
    ELEMENTWISE_TYPE_PROMOTION_KIND,
    getnvFuserDtype,
    make_contiguous_strides_for,
    ShapeType,
    TensorLikeType,
)

from torch._prims_common.wrappers import (
    backwards_not_supported,
    elementwise_type_promotion_wrapper,
)

nvprim_namespace = "nvprims"
nvprim = torch.library.Library(nvprim_namespace, "DEF")
nvprim_impl = torch.library.Library(
    nvprim_namespace, "IMPL", "CompositeExplicitAutograd"
)
nvprim_implicit_impl = torch.library.Library(
    nvprim_namespace, "IMPL", "CompositeImplicitAutograd"
)
nvprim_autograd_impl = torch.library.Library(nvprim_namespace, "IMPL", "Autograd")
nvprim_meta_impl = torch.library.Library(nvprim_namespace, "IMPL", "Meta")

nvprim_names = [
    "abs",
    "acos",
    "asin",
    "atan",
    "atanh",
    "cos",
    "cosh",
    "bitwise_not",
    "ceil",
    "erf",
    "erfc",
    "exp",
    "expm1",
    "floor",
    "imag",
    "isfinite",
    "lgamma",
    "log",
    "log1p",
    "log2",
    "log10",
    "real",
    "reciprocal",
    "neg",
    "round",
    "rsqrt",
    "sign",
    "sin",
    "sinh",
    "sqrt",
    "tan",
    "tanh",
    "transpose",
    "trunc",
    "add",
    "atan2",
    "bitwise_and",
    "bitwise_or",
    "bitwise_xor",
    "div",
    "eq",
    "fmod",
    "ge",
    "gt",
    "le",
    "lt",
    "mul",
    "ne",
    "pow",
    "remainder",
    "sub",
    "squeeze",
    "view_of",
    "broadcast_in_dim",
    "where",
    "convert_element_type",
    "sum",
    "var",
    "amax",
    "amin",
]

_nvfuser_impls: Dict[str, Any] = {}

_nvfuser_unary_ops = {
    "abs",
    "acos",
    "asin",
    "atan",
    "atanh",
    "cos",
    "cosh",
    "bitwise_not",
    "ceil",
    "erf",
    "erfc",
    "exp",
    "expm1",
    "floor",
    "imag",
    "isfinite",
    "lgamma",
    "log",
    "log1p",
    "log2",
    "log10",
    "reciprocal",
    "neg",
    "real",
    "round",
    "rsqrt",
    "sign",
    "sin",
    "sinh",
    "sqrt",
    "tan",
    "tanh",
    "trunc",
}


def _assert_nvfuser_op_exists(fname: str):
    try:
        from torch._C._nvfuser import FusionDefinition as fd  # type: ignore[import]

        assert getattr(fd.Operators, fname)
    except ImportError:
        # Not all PyTorch builds have nvfuser
        pass


for fname in _nvfuser_unary_ops:
    exec(
        f"""
# Ensure that the nvfuser implementation exists
_assert_nvfuser_op_exists("{fname}")

def _{fname}_nvfuser(fd, a):
    return fd.ops.{fname}(a)  # type: ignore[attr-defined]

_nvfuser_impls["{fname}"] = _{fname}_nvfuser
"""
    )

_nvfuser_binary_ops = {
    "add",
    "atan2",
    "bitwise_and",
    "bitwise_or",
    "bitwise_xor",
    "div",
    "eq",
    "fmod",
    "ge",
    "gt",
    "le",
    "lt",
    "mul",
    "ne",
    "pow",
    "remainder",
    "sub",
}

for fname in _nvfuser_binary_ops:
    exec(
        f"""
# Ensure that the nvfuser implementation exists
_assert_nvfuser_op_exists("{fname}")

def _{fname}_nvfuser(fd, a, b):
    return fd.ops.{fname}(a, b)  # type: ignore[attr-defined]

_nvfuser_impls["{fname}"] = _{fname}_nvfuser
"""
    )

_nvfuser_ternary_ops = {
    "where",
}

for fname in _nvfuser_ternary_ops:
    exec(
        f"""
# Ensure that the nvfuser implementation exists
_assert_nvfuser_op_exists("{fname}")

def _{fname}_nvfuser(fd, a, b, c):
    return fd.ops.{fname}(a, b, c)  # type: ignore[attr-defined]

_nvfuser_impls["{fname}"] = _{fname}_nvfuser
"""
    )


def _native_batch_norm_nvfuser(
    fd, input, weight, bias, running_mean, running_var, training, momentum, eps
):
    if weight is None:
        weight = fd.define_null_tensor()
    if bias is None:
        bias = fd.define_null_tensor()
    if running_mean is None:
        running_mean = fd.define_null_tensor()
    if running_var is None:
        running_var = fd.define_null_tensor()
    return fd.ops.batch_norm(
        input,
        weight,
        bias,
        running_mean,
        running_var,
        training,
        momentum,
        eps,
    )


def _broadcast_in_dim_nvfuser(
    fd: Any,
    a: TensorLikeType,
    shape: ShapeType,
    broadcast_dimensions: ShapeType,
):
    return fd.ops.broadcast_in_dim(a, shape, broadcast_dimensions)  # type: ignore[attr-defined]


def _convert_element_type_nvfuser(fd: Any, a: TensorLikeType, dtype: torch.dtype):
    nvfuser_dtype = getnvFuserDtype(dtype)
    return fd.ops.cast(a, nvfuser_dtype)  # type: ignore[attr-defined]


def _transpose_nvfuser(fd, a, permutation):
    return fd.ops.permute(a, permutation)  # type: ignore[attr-defined]


def _squeeze_nvfuser(fd, a, a_shape, dimensions):
    for idx in reversed(sorted(dimensions)):
        a = fd.ops.squeeze(a, a_shape, idx)
        a_shape = a_shape[:idx] + a_shape[idx + 1 :]
    return a


def _view_of_nvfuser(fd, a):
    return fd.ops.set(a)


def _view_nvfuser(
    fd,
    a,
    a_shape,
    new_shape,
):
    return fd.ops.view(a, a_shape, new_shape)


def _sum_nvfuser(
    fd: Any,
    a: TensorLikeType,
    dims: DimsSequenceType,
):
    keep_dims = False
    output_dtype = torch._C._nvfuser.DataType.Null
    return fd.ops.sum(a, dims, keep_dims, output_dtype)


def _var_nvfuser(
    fd: Any,
    a: TensorLikeType,
    dims: DimsSequenceType,
    *,
    correction: int,
):
    keep_dims = False
    return fd.ops.var(a, dims, correction, keep_dims)


def _var_mean_nvfuser(
    fd: Any,
    a: TensorLikeType,
    dims: DimsSequenceType,
    unbiased: Optional[bool] = None,
    keepdim: bool = False,
    *,
    correction: int,
):
    # Unbiased arg shouldn't be set when this function is called
    assert unbiased is None
    # Ignore keepdim arg, because currently it's automatically converted into nvfuser's symbolic scalar
    # keepdim is handled by the reference implementation
    keepdim = False
    return fd.ops.var_mean(a, dims, correction, keepdim)


def _rand_like_nvfuser(fd: Any, a: TensorLikeType):
    return fd.ops.rand_like(a)


def _amax_nvfuser(
    fd: Any,
    a: TensorLikeType,
    dims: DimsSequenceType,
):
    keep_dims = False
    return fd.ops.max(a, dims, keep_dims)


def _amin_nvfuser(
    fd: Any,
    a: TensorLikeType,
    dims: DimsSequenceType,
):
    keep_dims = False
    return fd.ops.min(a, dims, keep_dims)


_nvfuser_impls["native_batch_norm"] = _native_batch_norm_nvfuser
_nvfuser_impls["broadcast_in_dim"] = _broadcast_in_dim_nvfuser
_nvfuser_impls["convert_element_type"] = _convert_element_type_nvfuser
_nvfuser_impls["transpose"] = _transpose_nvfuser
_nvfuser_impls["squeeze"] = _squeeze_nvfuser
_nvfuser_impls["view_of"] = _view_of_nvfuser
_nvfuser_impls["view"] = _view_nvfuser
_nvfuser_impls["rand_like"] = _rand_like_nvfuser
_nvfuser_impls["sum"] = _sum_nvfuser
_nvfuser_impls["var"] = _var_nvfuser
_nvfuser_impls["var_mean"] = _var_mean_nvfuser
_nvfuser_impls["amax"] = _amax_nvfuser
_nvfuser_impls["amin"] = _amin_nvfuser


def register_native_batch_norm():
    """This function is used to register the native_batch_norm function in torch.ops.nvprims module."""
    name = "native_batch_norm"

    nvprim.define(
        f"{name}(Tensor input, Tensor? weight, Tensor? bias, Tensor? running_mean, Tensor? running_var, "
        + "bool training, float momentum, float eps)"
        + " -> (Tensor, Tensor, Tensor)"
    )

    def _prim_impl(
        input, weight, bias, running_mean, running_var, training, momentum, eps
    ):
        return torch.native_batch_norm(
            input, weight, bias, running_mean, running_var, training, momentum, eps
        )

    nvprim_impl.impl(name, _prim_impl)
    nvprim_autograd_impl.impl(
        name, backwards_not_supported(torch.ops.nvprims.native_batch_norm.default)
    )

    prim_packet = torch.ops.nvprims.native_batch_norm
    prim = prim_packet.default
    for p in (prim_packet, prim):
        p.__doc__ = "Computes batch normalization."
        p.impl_nvfuser = _nvfuser_impls["native_batch_norm"]
        p.return_type = torch._prims_common.RETURN_TYPE.NEW  # type: ignore[attr-defined]


def register_rand_like():
    name = "rand_like"

    nvprim.define(
        "rand_like(Tensor self, *, ScalarType? dtype=None, Layout? layout=None, "
        + "Device? device=None, bool? pin_memory=None, MemoryFormat? memory_format=None) -> Tensor"
    )

    def _meta_rand_like(
        self,
        *,
        dtype=None,
        layout=None,
        device=None,
        pin_memory=None,
        memory_format=None,
    ):
        strides = make_contiguous_strides_for(self.shape)
        return torch._prims.TensorMeta(
            self,
            shape=self.shape,
            strides=strides,
            dtype=dtype,
            device=device,
        )

    def _prim_impl(
        self,
        *,
        dtype=None,
        layout=None,
        device=None,
        pin_memory=None,
        memory_format=None,
    ):
        return torch.rand_like(
            self,
            dtype=dtype,
            layout=layout,
            device=device,
            pin_memory=pin_memory,
            memory_format=memory_format,
        )

    nvprim_impl.impl(name, _prim_impl)
    nvprim_meta_impl.impl(name, _meta_rand_like)

    prim_packet = getattr(torch.ops.nvprims, name)
    prim = prim_packet.default

    nvprim_autograd_impl.impl(name, backwards_not_supported(prim))

    for p in (prim_packet, prim):
        p.__doc__ = "Computes rand_like"
        p.impl_nvfuser = _nvfuser_impls["rand_like"]
        p.return_type = torch._prims_common.RETURN_TYPE.NEW  # type: ignore[attr-defined]


def register_var_mean():
    """This function is used to register the var_mean function in torch.ops.nvprims module."""
    name = "var_mean.main"

    # This overload must be default for correct dispatching of var_mean(Tensor, bool)
    nvprim.define("var_mean(Tensor inp, bool unbiased) -> (Tensor, Tensor)")

    # This signature tries to combine several overloads of the torch.var_mean function into one overload.
    nvprim.define(
        f"{name}(Tensor inp, int[1]? dim=None, bool? unbiased=None, bool keepdim=False, *, int? correction=None)"
        + " -> (Tensor, Tensor)"
    )

    # This function is used for device="meta" Tensors.
    def _meta_var_mean(inp, dim=None, unbiased=None, keepdim=False, *, correction=None):
        if torch._prims_common.is_complex_dtype(inp.dtype):
            output_dtype = torch._prims_common.corresponding_real_dtype(inp.dtype)
        else:
            output_dtype = inp.dtype
        var = torch._prims._reduction_meta(inp, dim, output_dtype=output_dtype)
        mean = torch._prims._reduction_meta(inp, dim, output_dtype=inp.dtype)
        if keepdim:
            output_shape = [
                inp.shape[i] if i not in dim else 1 for i in range(inp.ndim)
            ]
            broadcast_dims = [i for i in range(inp.ndim) if i not in dim]
            var = torch.ops.nvprims.broadcast_in_dim(var, output_shape, broadcast_dims)
            mean = torch.ops.nvprims.broadcast_in_dim(
                mean, output_shape, broadcast_dims
            )
        return (var, mean)

    # This function is used under _AutoDispatchBelowAutograd context
    def _prim_impl(inp, dim=None, unbiased=None, keepdim=False, *, correction=None):
        correction = torch._prims_common.set_correction(unbiased, correction)
        return torch.var_mean(inp, dim, correction=correction, keepdim=keepdim)

    nvprim_impl.impl(name, _prim_impl)
    nvprim_meta_impl.impl(name, _meta_var_mean)

    prim_packet = torch.ops.nvprims.var_mean
    prim = prim_packet.main

    def _unbiased_overload_impl(inp, unbiased):
        return prim(inp, dim=None, unbiased=unbiased)

    nvprim_implicit_impl.impl("var_mean", _unbiased_overload_impl)

    @elementwise_type_promotion_wrapper(
        type_promoting_args=("a",),
        type_promotion_kind=ELEMENTWISE_TYPE_PROMOTION_KIND.COMPLEX_TO_FLOAT,
    )
    def _var_mean_ref(a, dim=None, unbiased=None, keepdim=False, *, correction=None):
        correction = torch._prims_common.set_correction(unbiased, correction)
        # reduces over all dimensions if dim=() is passed
        if dim == () or dim == []:
            dim = None
        dim = torch._prims_common.reduction_dims(a.shape, dim)

        # For complex tensors eager computes the variance as the sum of variances of
        # the real and imaginary parts
        # TODO: Creating a complex tensor from real and imaginary parts is not supported
        if torch._prims_common.is_complex_dtype(a.dtype):
            raise NotImplementedError("Complex tensors are not supported")

        var_mean = prim(a, dim, correction=correction)

        if keepdim:
            output_shape = [a.shape[i] if i not in dim else 1 for i in range(a.ndim)]
            broadcast_dims = [i for i in range(a.ndim) if i not in dim]
            var, mean = var_mean
            var = torch.ops.nvprims.broadcast_in_dim(var, output_shape, broadcast_dims)
            mean = torch.ops.nvprims.broadcast_in_dim(
                mean, output_shape, broadcast_dims
            )
            var_mean = (var, mean)
        return var_mean

    def _var_mean_autograd(
        a, dim=None, unbiased=None, keepdim=False, *, correction=None
    ):
        # This wrapper is needed to convert prims calls inside
        # elementwise_type_promotion_wrapper to nvprims calls
        from torch._prims.context import NvfuserPrimsMode

        with NvfuserPrimsMode():
            return backwards_not_supported(_var_mean_ref)(
                a, dim, unbiased, keepdim, correction=correction
            )

    nvprim_autograd_impl.impl(name, _var_mean_autograd)

    for p in (prim_packet, prim):
        p.__doc__ = "Computes the variance and mean of x over the list of dimensions specified in the dim argument"
        p.impl_nvfuser = _nvfuser_impls["var_mean"]
        p.return_type = torch._prims_common.RETURN_TYPE.NEW  # type: ignore[attr-defined]


def register_view():
    """This function is used to register the view function in torch.ops.view module."""
    # View is implemented as a decomposition into prims.split_dim,
    # prims.collapse_dim, and prims.reshape, but we would like to intercept
    # non-decomposed view for now
    name = "view"

    nvprim.define("view(Tensor inp, SymInt[] original_shape, SymInt[] shape) -> Tensor")
    nvprim.define("view.shape(Tensor inp, SymInt[] shape) -> Tensor")

    # This function is used under _AutoDispatchBelowAutograd context
    def _prim_impl(a, original_shape, new_shape):
        return a.reshape(new_shape)

    nvprim_impl.impl(name, _prim_impl)

    prim_packet = torch.ops.nvprims.view
    prim = prim_packet.default

    def _view_no_original_shape_overload_impl(a, shape):
        if list(a.shape) == list(shape):
            return torch.ops.nvprims.view_of(a)
        return torch.ops.nvprims.view.default(a, a.shape, shape)

    nvprim_implicit_impl.impl("view.shape", _view_no_original_shape_overload_impl)
    nvprim_autograd_impl.impl(name, backwards_not_supported(prim))

    for p in (prim_packet, prim):
        p.__doc__ = "Creates a tensor with the specified shape containing a copy of the data in a."
        p.impl_nvfuser = _nvfuser_impls["view"]
        p.return_type = torch._prims_common.RETURN_TYPE.NEW  # type: ignore[attr-defined]


def register_nvprims():
    """Registers all nvFuser primitives in the torch.ops.nvprims module."""
    register_var_mean()
<<<<<<< HEAD
    register_view()
=======
    register_native_batch_norm()
>>>>>>> 23441351
    register_rand_like()

    for name in nvprim_names:
        main_prim = getattr(torch.ops.prims, name)

        nvprim.define(main_prim.schema)
        nvprim_impl.impl(name, main_prim.prim_impl)
        nvprim_meta_impl.impl(name, main_prim.prim_meta_impl)

        prim_packet = getattr(torch.ops.nvprims, name)
        prim = prim_packet.default

        nvprim_autograd_impl.impl(name, backwards_not_supported(prim))

        for p in (prim_packet, prim):
            p.__doc__ = main_prim.__doc__
            p.impl_nvfuser = _nvfuser_impls[name]
            p.return_type = main_prim.return_type  # type: ignore[attr-defined]<|MERGE_RESOLUTION|>--- conflicted
+++ resolved
@@ -568,11 +568,8 @@
 def register_nvprims():
     """Registers all nvFuser primitives in the torch.ops.nvprims module."""
     register_var_mean()
-<<<<<<< HEAD
     register_view()
-=======
     register_native_batch_norm()
->>>>>>> 23441351
     register_rand_like()
 
     for name in nvprim_names:
