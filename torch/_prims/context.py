import functools
from contextlib import nullcontext
from typing import Any, Callable, Dict, Sequence, Union
from warnings import warn

import torch

import torch._decomp
import torch._prims

import torch._refs
import torch._refs.nn
import torch._refs.nn.functional
import torch._refs.special
import torch.overrides
from torch._prims.nvfuser_executor import NvfuserPrimOperatorSupport

from torch._prims_common import torch_function_passthrough
from torch.fx.experimental.proxy_tensor import get_isolated_graphmodule


@functools.lru_cache(None)
def torch_to_refs_map():
    """
    Mapping of torch API functions to torch._refs functions.
    E.g. torch_to_refs_map()[torch.add] == torch._refs.add
    """
    modules = [
        (torch, torch._refs),
        (torch.nn, torch._refs.nn),
        (torch.nn.functional, torch._refs.nn.functional),
        (torch.special, torch._refs.special),
        (torch.fft, torch._refs.fft),
        (torch.linalg, torch._refs.linalg),
    ]
    r: Dict[Any, Any] = {
        torch.Tensor.__invert__: torch._refs.bitwise_not,
        torch.Tensor.__xor__: torch._refs.bitwise_xor,
        torch.Tensor.__and__: torch._refs.bitwise_and,
        torch.Tensor.__or__: torch._refs.bitwise_or,
        torch.Tensor.__eq__: torch._refs.eq,
        torch.Tensor.__rsub__: torch._refs.rsub,
        torch.Tensor.__rtruediv__: torch._refs.rtruediv,
        torch.Tensor.__floordiv__: torch._refs.floor_divide,
        torch.Tensor.__rfloordiv__: torch._refs.rfloordiv,
        torch.Tensor.__pow__: torch._refs.pow,
        torch.Tensor.__rpow__: torch._refs.rpow,
        torch.Tensor.new_empty: torch._refs.new_empty,
        torch.Tensor.new_full: torch._refs.new_full,
        torch.Tensor.new_zeros: torch._refs.new_zeros,
        torch.Tensor.new_ones: torch._refs.new_ones,
        torch.Tensor.fill_: torch._refs.fill_,
        torch.Tensor.zero_: torch._refs.zero_,
        torch.Tensor.to: torch._refs.to,
        torch.Tensor.sum_to_size: torch._refs.sum_to_size,
        # TODO: Should these methods be mapped some other way?
        torch.Tensor.copy_: torch._prims.copy_to,
        torch.Tensor.resize: torch._prims.resize,
    }
    for mod_torch, mod_refs in modules:
        for s in mod_refs.__all__:  # type: ignore[attr-defined]
            r[mod_torch.__dict__.get(s)] = mod_refs.__dict__.get(s)

    # Support remapping torch.Tensor.foo to _refs.foo
    for s in dir(torch.Tensor):
        if s in torch._refs.__all__:
            r[getattr(torch.Tensor, s)] = torch._refs.__dict__.get(s)
    return r


@functools.lru_cache(None)
def nvfuser_decomp_table():
    """
    decomposition table needed for nvfuser
    """
    aten = torch.ops.aten
    nvfuser_decompositions: Sequence[
        Union[torch._ops.OpOverload, torch._ops.OpOverloadPacket]
    ] = {  # type: ignore[assignment]
        # AMP calls `to` in C++, which is not handled by torch mapping
        aten._to_copy,
    }

    from torch._decomp import get_decompositions

    decomp_table = get_decompositions(nvfuser_decompositions)
    return decomp_table


@functools.lru_cache(None)
def all_prims():
    """
    Set of all prim functions, e.g., torch._prims.add in all_prims()
    """
    return {torch._prims.__dict__.get(s) for s in torch._prims.__all__}


class NvfuserPrimsMode(torch.overrides.TorchFunctionMode):
    """
    Switches the interpretation of torch.ops.prims.* functions to
    use nvFuser's prims in torch.ops.nvprims.*

    >>> # xdoctest: +SKIP("undefined vars")
    >>> with NvfuserPrimsMode():
    ...     torch.ops.prims.add(x, y)  # calls torch.ops.nvprims.add(x, y)

    By default, this context manager will fall back on the torch.ops.prims* if the
    nvprim does not exist.
    """

    def __torch_function__(
        self,
        orig_func: Callable,
        types: Sequence,
        args: Sequence[Any] = (),
        kwargs: Dict = None,
    ):
        if kwargs is None:
            kwargs = {}
        if isinstance(orig_func, torch._ops.OpOverload) or isinstance(
            orig_func, torch._ops.OpOverloadPacket
        ):
            namespace = str(orig_func).split(".")[0]
            name = str(orig_func).split(".")[1]
            if namespace == "prims":
                nvfunc = getattr(torch.ops.nvprims, name, None)
                if nvfunc is not None:
                    return nvfunc(*args, **kwargs)
        return orig_func(*args, **kwargs)


class TorchRefsMode(torch.overrides.TorchFunctionMode):
    """
    Switches the interpretation of torch.* functions and Tensor methods to
    use PrimTorch refs in torch._refs.  (Direct calls to _refs are unaffected.)

    >>> # xdoctest: +SKIP
    >>> with TorchRefsMode():
    ...     torch.add(x, y)  # calls torch._refs.add(x, y)

    By default, this context manager will fall back on the torch.* if the
    ref does not exist; set strict=True to error if this occurs.
    If the ref exists we still would like to fall back on the torch.* sometimes,
    this behavior can be customized by passing a function to should_fallback_fn.
    """

    def __init__(
        self,
        strict=False,
        should_fallback_fn=lambda *_: False,
        prims_mode_cls=nullcontext,
    ):
        self.strict = strict
        self.should_fallback_fn = should_fallback_fn
        self.prims_mode_cls = prims_mode_cls

    def __torch_function__(
        self,
        orig_func: Callable,
        types: Sequence,
        args: Sequence[Any] = (),
        kwargs: Dict = None,
    ):
        if kwargs is None:
            kwargs = {}
        # For primitive operations, run them as is without interception
        # Unless we are in prims_mode, in which case we want to use nvprims
        if orig_func in torch_function_passthrough or orig_func in all_prims():
            with self.prims_mode_cls():
                return orig_func(*args, **kwargs)
        mapping = torch_to_refs_map()
        func = mapping.get(orig_func, None)

        # For torch.ops.aten.*, use registered decompositions from torch._decomp
        # torch._decomp.decomposition_table provides a mapping from
        # torch.ops.aten.* to torch._refs or torch._decomp.decompositions
        # implementations.
        # There're other ways to implement this functionality,
        # see https://github.com/pytorch/pytorch/pull/82657#discussion_r939776417
        if func is None and isinstance(orig_func, torch._ops.OpOverload):
            func = torch._decomp.decomposition_table.get(orig_func, None)

        if func is not None:
            # If the ref exists query whether we should use it or not
            if self.should_fallback_fn(self, func, args, kwargs):
                return orig_func(*args, **kwargs)
            # torch calls inside func should be interpreted as refs calls
            with self:
                return func(*args, **kwargs)
        if self.strict:
            raise RuntimeError(
                f"no _refs support for {torch.overrides.resolve_name(orig_func)}"
            )
        return orig_func(*args, **kwargs)


def _is_node_supported_nvfuser(node):
    return (
        node.op == "call_function"
        and getattr(node.target, "impl_nvfuser", None) is not None
    )


def _is_func_unsupported_nvfuser(torch_function_mode, func, args, kwargs):
    with torch_function_mode:
        gm = get_isolated_graphmodule(func, args, kwargs)

    supported_ops = NvfuserPrimOperatorSupport()
    call_function_nodes = filter(lambda n: n.op == "call_function", gm.graph.nodes)
    any_unsupported = any(
        not supported_ops.is_node_supported(None, node) for node in call_function_nodes
    )
    return any_unsupported


class TorchRefsNvfuserCapabilityMode(TorchRefsMode):
    def __init__(self):
        super().__init__(
            strict=False,
            should_fallback_fn=_is_func_unsupported_nvfuser,
            prims_mode_cls=NvfuserPrimsMode,
        )

    def _is_var_mean(self, func):
        return "torch.var_mean" == torch.overrides.resolve_name(func) or (
            (
                isinstance(func, torch._ops.OpOverload)
                or isinstance(func, torch._ops.OpOverloadPacket)
            )
            and "aten.var_mean" in str(func)
        )

<<<<<<< HEAD
    def _is_view_or_reshape(self, func):
        return (
            "torch.Tensor.view" == torch.overrides.resolve_name(func)
            or "torch.Tensor.reshape" == torch.overrides.resolve_name(func)
            or "torch.view_copy" == torch.overrides.resolve_name(func)
            or "torch.reshape" == torch.overrides.resolve_name(func)
            or func == torch.ops.aten.view.default
            or func == torch.ops.aten._unsafe_view.default
            or func == torch.ops.aten.view_copy.default
        )
=======
    def _is_rand_like(self, func):
        result = "torch.rand_like" == torch.overrides.resolve_name(func) or (
            func == torch.ops.aten.rand_like or func == torch.ops.aten.rand_like.default
        )
        return result
>>>>>>> ad87365e

    def __torch_function__(
        self,
        orig_func: Callable,
        types: Sequence,
        args: Sequence[Any] = (),
        kwargs: Dict = None,
    ):
        if kwargs is None:
            kwargs = {}
        # First we intercept calls for nvfuser-specific prims bypassing generic torch._refs
        if self._is_var_mean(orig_func):
            return torch.ops.nvprims.var_mean(*args, **kwargs)
<<<<<<< HEAD
        if self._is_view_or_reshape(orig_func):
            return torch.ops.nvprims.view(*args, **kwargs)
=======
        if self._is_rand_like(orig_func):
            if len(kwargs) > 0:
                warn("rand_like has ignored kwars!")
            return torch.ops.nvprims.rand_like(*args)
>>>>>>> ad87365e
        # Then we use TorchRefsMode to interpret the rest
        return super().__torch_function__(orig_func, types, args, kwargs)<|MERGE_RESOLUTION|>--- conflicted
+++ resolved
@@ -230,7 +230,6 @@
             and "aten.var_mean" in str(func)
         )
 
-<<<<<<< HEAD
     def _is_view_or_reshape(self, func):
         return (
             "torch.Tensor.view" == torch.overrides.resolve_name(func)
@@ -241,13 +240,12 @@
             or func == torch.ops.aten._unsafe_view.default
             or func == torch.ops.aten.view_copy.default
         )
-=======
+
     def _is_rand_like(self, func):
         result = "torch.rand_like" == torch.overrides.resolve_name(func) or (
             func == torch.ops.aten.rand_like or func == torch.ops.aten.rand_like.default
         )
         return result
->>>>>>> ad87365e
 
     def __torch_function__(
         self,
@@ -261,14 +259,13 @@
         # First we intercept calls for nvfuser-specific prims bypassing generic torch._refs
         if self._is_var_mean(orig_func):
             return torch.ops.nvprims.var_mean(*args, **kwargs)
-<<<<<<< HEAD
+
         if self._is_view_or_reshape(orig_func):
             return torch.ops.nvprims.view(*args, **kwargs)
-=======
+
         if self._is_rand_like(orig_func):
             if len(kwargs) > 0:
-                warn("rand_like has ignored kwars!")
+                warn("rand_like has ignored kwargs!")
             return torch.ops.nvprims.rand_like(*args)
->>>>>>> ad87365e
         # Then we use TorchRefsMode to interpret the rest
         return super().__torch_function__(orig_func, types, args, kwargs)