import math
from typing import Optional

import torch
import torch._prims as prims
import torch._prims_common as utils
import torch._refs as refs

from torch import Tensor
from torch._decomp import register_decomposition
from torch._prims_common import ELEMENTWISE_TYPE_PROMOTION_KIND, TensorLikeType
from torch._prims_common.wrappers import elementwise_type_promotion_wrapper, out_wrapper
from torch._refs import (
    _make_elementwise_binary_reference,
    _make_elementwise_unary_reference,
)


__all__ = [
<<<<<<< HEAD
    "erfcx",
=======
    "bessel_j0",
    "bessel_j1",
>>>>>>> d6b03085
    "i0e",
    "i1",
    "i1e",
    "log_ndtr",
    "logit",
    "multigammaln",
<<<<<<< HEAD
    "ndtr",
    "ndtri",
=======
    "spherical_bessel_j0",
>>>>>>> d6b03085
    "zeta",
]


@_make_elementwise_unary_reference(
<<<<<<< HEAD
    ELEMENTWISE_TYPE_PROMOTION_KIND.INT_TO_FLOAT, aten_op=torch.ops.aten.special_erfcx
)
def erfcx(a: TensorLikeType) -> TensorLikeType:
    return prims.erfcx(a)
=======
    ELEMENTWISE_TYPE_PROMOTION_KIND.INT_TO_FLOAT,
    aten_op=torch.ops.aten.special_bessel_j0,
)
def bessel_j0(a: TensorLikeType) -> TensorLikeType:
    return prims.bessel_j0(a)


@_make_elementwise_unary_reference(
    ELEMENTWISE_TYPE_PROMOTION_KIND.INT_TO_FLOAT,
    aten_op=torch.ops.aten.special_bessel_j1,
)
def bessel_j1(a: TensorLikeType) -> TensorLikeType:
    return prims.bessel_j1(a)
>>>>>>> d6b03085


@_make_elementwise_unary_reference(
    ELEMENTWISE_TYPE_PROMOTION_KIND.INT_TO_FLOAT, aten_op=torch.ops.aten.special_i0e
)
def i0e(a: TensorLikeType) -> TensorLikeType:
    return prims.bessel_i0e(a)


@_make_elementwise_unary_reference(
    ELEMENTWISE_TYPE_PROMOTION_KIND.INT_TO_FLOAT, aten_op=torch.ops.aten.special_i1
)
def i1(a: TensorLikeType) -> TensorLikeType:
    return prims.bessel_i1(a)


@_make_elementwise_unary_reference(
    ELEMENTWISE_TYPE_PROMOTION_KIND.INT_TO_FLOAT, aten_op=torch.ops.aten.special_i1e
)
def i1e(a: TensorLikeType) -> TensorLikeType:
    return prims.bessel_i1e(a)


@register_decomposition(torch.ops.aten.special_log_ndtr)
@out_wrapper()
@elementwise_type_promotion_wrapper(
    type_promoting_args=("a",),
    type_promotion_kind=utils.ELEMENTWISE_TYPE_PROMOTION_KIND.INT_TO_FLOAT,
)
def log_ndtr(a: TensorLikeType) -> TensorLikeType:
    t = a * 0.707106781186547524400844362104849039
    return torch.where(
        a < 1.0,
        torch.log(torch.special.erfcx(-t) / 2) - t * t,
        torch.log1p(-refs.erfc(t) / 2),
    )


@register_decomposition(torch.ops.aten.logit)
@out_wrapper()
@elementwise_type_promotion_wrapper(
    type_promoting_args=("self",),
    type_promotion_kind=utils.ELEMENTWISE_TYPE_PROMOTION_KIND.INT_TO_FLOAT,
)
def logit(self: TensorLikeType, eps: Optional[float] = None) -> TensorLikeType:
    if eps is None:
        eps = -1.0
    lo = eps
    hi = 1 - eps
    self = torch.clamp(self, lo, hi)
    return torch.log(torch.true_divide(self, torch.sub(1, self)))


@register_decomposition(torch.ops.aten.mvlgamma)
@out_wrapper()
@elementwise_type_promotion_wrapper(
    type_promoting_args=("a",),
    type_promotion_kind=utils.ELEMENTWISE_TYPE_PROMOTION_KIND.INT_TO_FLOAT,
)
def multigammaln(a: TensorLikeType, p: int) -> TensorLikeType:
    c = 0.25 * p * (p - 1) * math.log(math.pi)
    b = 0.5 * torch.arange(start=(1 - p), end=1, step=1, dtype=a.dtype, device=a.device)
    return torch.sum(torch.lgamma(a.unsqueeze(-1) + b), dim=-1) + c


<<<<<<< HEAD
@register_decomposition(torch.ops.aten.special_ndtr)
@out_wrapper()
@elementwise_type_promotion_wrapper(
    type_promoting_args=("a",),
    type_promotion_kind=utils.ELEMENTWISE_TYPE_PROMOTION_KIND.INT_TO_FLOAT,
)
def ndtr(a: TensorLikeType) -> TensorLikeType:
    a_sqrt_2 = a / 1.414213562373095048801688724209698
    return (1 + torch.erf(a_sqrt_2)) * 0.5


@register_decomposition(torch.ops.aten.special_ndtri)
@out_wrapper()
@elementwise_type_promotion_wrapper(
    type_promoting_args=("a",),
    type_promotion_kind=utils.ELEMENTWISE_TYPE_PROMOTION_KIND.INT_TO_FLOAT,
)
def ndtri(a: TensorLikeType) -> TensorLikeType:
    return prims.ndtri(a)
=======
@_make_elementwise_unary_reference(
    ELEMENTWISE_TYPE_PROMOTION_KIND.INT_TO_FLOAT,
    aten_op=torch.ops.aten.special_spherical_bessel_j0,
)
def spherical_bessel_j0(a: TensorLikeType) -> TensorLikeType:
    return prims.spherical_bessel_j0(a)
>>>>>>> d6b03085


zeta = _make_elementwise_binary_reference(
    prims.zeta,  # type: ignore[has-type]
    type_promotion_kind=utils.ELEMENTWISE_TYPE_PROMOTION_KIND.INT_TO_FLOAT,
    aten_op=torch.ops.aten.special_zeta,
)<|MERGE_RESOLUTION|>--- conflicted
+++ resolved
@@ -17,35 +17,23 @@
 
 
 __all__ = [
-<<<<<<< HEAD
-    "erfcx",
-=======
     "bessel_j0",
     "bessel_j1",
->>>>>>> d6b03085
+    "erfcx",
     "i0e",
     "i1",
     "i1e",
     "log_ndtr",
     "logit",
     "multigammaln",
-<<<<<<< HEAD
     "ndtr",
     "ndtri",
-=======
     "spherical_bessel_j0",
->>>>>>> d6b03085
     "zeta",
 ]
 
 
 @_make_elementwise_unary_reference(
-<<<<<<< HEAD
-    ELEMENTWISE_TYPE_PROMOTION_KIND.INT_TO_FLOAT, aten_op=torch.ops.aten.special_erfcx
-)
-def erfcx(a: TensorLikeType) -> TensorLikeType:
-    return prims.erfcx(a)
-=======
     ELEMENTWISE_TYPE_PROMOTION_KIND.INT_TO_FLOAT,
     aten_op=torch.ops.aten.special_bessel_j0,
 )
@@ -59,7 +47,13 @@
 )
 def bessel_j1(a: TensorLikeType) -> TensorLikeType:
     return prims.bessel_j1(a)
->>>>>>> d6b03085
+
+
+@_make_elementwise_unary_reference(
+    ELEMENTWISE_TYPE_PROMOTION_KIND.INT_TO_FLOAT, aten_op=torch.ops.aten.special_erfcx
+)
+def erfcx(a: TensorLikeType) -> TensorLikeType:
+    return prims.erfcx(a)
 
 
 @_make_elementwise_unary_reference(
@@ -125,7 +119,6 @@
     return torch.sum(torch.lgamma(a.unsqueeze(-1) + b), dim=-1) + c
 
 
-<<<<<<< HEAD
 @register_decomposition(torch.ops.aten.special_ndtr)
 @out_wrapper()
 @elementwise_type_promotion_wrapper(
@@ -145,14 +138,14 @@
 )
 def ndtri(a: TensorLikeType) -> TensorLikeType:
     return prims.ndtri(a)
-=======
+
+
 @_make_elementwise_unary_reference(
     ELEMENTWISE_TYPE_PROMOTION_KIND.INT_TO_FLOAT,
     aten_op=torch.ops.aten.special_spherical_bessel_j0,
 )
 def spherical_bessel_j0(a: TensorLikeType) -> TensorLikeType:
     return prims.spherical_bessel_j0(a)
->>>>>>> d6b03085
 
 
 zeta = _make_elementwise_binary_reference(
