--- conflicted
+++ resolved
@@ -19,12 +19,9 @@
 __all__ = [
     "bessel_j0",
     "bessel_j1",
-<<<<<<< HEAD
+    "entr",
     "erfcx",
-=======
-    "entr",
     "expit",
->>>>>>> 23441351
     "i0e",
     "i1",
     "i1e",
@@ -54,20 +51,12 @@
     return prims.bessel_j1(a)
 
 
-<<<<<<< HEAD
-@register_decomposition(torch.ops.aten.special_erfcx)
-=======
 @register_decomposition(torch.ops.aten.special_entr)
->>>>>>> 23441351
 @out_wrapper()
 @elementwise_type_promotion_wrapper(
     type_promoting_args=("a",),
     type_promotion_kind=utils.ELEMENTWISE_TYPE_PROMOTION_KIND.INT_TO_FLOAT,
 )
-<<<<<<< HEAD
-def erfcx(a: TensorLikeType) -> TensorLikeType:
-    return prims.erfcx(a)
-=======
 def entr(a: TensorLikeType) -> TensorLikeType:
     return torch.where(
         torch.isnan(a),
@@ -76,9 +65,18 @@
     )
 
 
+@register_decomposition(torch.ops.aten.special_erfcx)
+@out_wrapper()
+@elementwise_type_promotion_wrapper(
+    type_promoting_args=("a",),
+    type_promotion_kind=utils.ELEMENTWISE_TYPE_PROMOTION_KIND.INT_TO_FLOAT,
+)
+def erfcx(a: TensorLikeType) -> TensorLikeType:
+    return prims.erfcx(a)
+
+
 # alias for sigmoid
 expit = torch.sigmoid
->>>>>>> 23441351
 
 
 @_make_elementwise_unary_reference(
