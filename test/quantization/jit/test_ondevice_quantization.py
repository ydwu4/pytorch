# -*- coding: utf-8 -*-
# Owner(s): ["oncall: quantization"]

import torch

from torch.ao.quantization import (
    default_dynamic_qconfig,
    per_channel_dynamic_qconfig,
)

from torch.ao.quantization.quantize_jit import (
<<<<<<< HEAD
    prepare_dynamic_jit,
    convert_dynamic_jit,
    prepare_ondevice_dynamic_jit,
    convert_ondevice_dynamic_jit,
=======
    _prepare_ondevice_dynamic_jit,
    _convert_ondevice_dynamic_jit,
>>>>>>> 5224febd
)

from torch.ao.quantization.quant_type import QuantType

from torch.jit._recursive import wrap_cpp_module

from torch.testing._internal.common_utils import TestCase

from torch.testing._internal.common_quantization import (
    get_script_module,
    LinearAddModel,
)

from torch.testing import FileCheck

<<<<<<< HEAD
import io
=======
>>>>>>> 5224febd

class myMod(torch.nn.Module):
    def __init__(self, weight):
        super(myMod, self).__init__()
        self.fc1 = torch.nn.Linear(5, 5).float()
        self.fc1.weight = weight
        self.fc2 = torch.nn.Linear(5, 5).float()

    def forward(self, x):
        return self.fc2(self.fc1(x))


class MyConvLinearModule(torch.nn.Module):
    def __init__(self):
        super(MyConvLinearModule, self).__init__()
        self.conv = torch.nn.Conv2d(3, 5, 3)
        weight = torch.nn.Parameter(torch.ones(5, 5))
        self.weight1 = torch.nn.Parameter(torch.ones(5, 5))
        self.mymod = myMod(weight)

    def forward(self, x):
        conv_output = self.conv(x)
        y = self.mymod(conv_output)
        z = torch.nn.functional.linear(y, self.weight1)
        return z

    def get_example_inputs(self):
        return (torch.rand(1, 3, 12, 7),)


class OnDevicePTQUtils(object):
    observer_module_name = ['MinMaxObserver', 'PerChannelMinMaxObserver']

    @staticmethod
    def insert_observers(model, qconfig_dict):
        inputs = model.get_example_inputs()
        scripted_model = get_script_module(model, False, inputs)
        scripted_model = _prepare_ondevice_dynamic_jit(scripted_model, qconfig_dict)
        return scripted_model

    @staticmethod
    def ptq_dynamic_quantize(model, qconfig_dict):
        inputs = model.get_example_inputs()
        m = get_script_module(model, False, inputs)
        m = _prepare_ondevice_dynamic_jit(m, qconfig_dict)
        m = _convert_ondevice_dynamic_jit(m, 'forward', True, False)
        return m

    @staticmethod
    def find_observer_modules(m):
        observer_modules = []
        for child_module in m.children():
            if child_module.original_name in OnDevicePTQUtils.observer_module_name:
                observer_modules.append(child_module)
        return observer_modules

    @staticmethod
    def is_value_type_observer(value):
        type_name = value.type()
        for observer_type in OnDevicePTQUtils.observer_module_name:
            if observer_type in type_name.str():
                return True
        return False

    @staticmethod
    def is_calculate_qparam(node):
        if node.kind() == "prim::CallMethod":
            if node.s('name') == "calculate_qparams":
                return True
        return False

    @staticmethod
    def get_linear_packed_param_fp_weight(node):
        weight = node.inputsAt(0).node()
        if weight.kind() != "aten::quantize_per_tensor" and weight.kind() != "aten::quantize_per_channel":
            raise ValueError("Quantized weight must be produced.")
        fp_weight = weight.inputsAt(0).node()
        assert fp_weight.kind() == "prim::GetAttr", "Weight must be an attribute of the module."
        fp_weight_name = fp_weight.s('name')
        return fp_weight_name

    @staticmethod
    def is_per_channel_quantized_packed_param(node):
        assert node.kind() == 'quantized::linear_prepack', "Node must corresponds to linear_prepack."
        weight = node.inputsAt(0).node()
        assert weight.kind() != "aten::quantize_per_tensor" or weight.kind() != "aten::quantize_per_channel"
        return weight.kind() != "aten::quantize_per_tensor"


class TestOnDeviceDynamicPTQInsertObservers(TestCase):
    def _check_num_and_type_of_observers(self, model, num_observers):
        qconfig_dict = {"": default_dynamic_qconfig}
        scripted_model = OnDevicePTQUtils.insert_observers(model, qconfig_dict)
        observer_modules = OnDevicePTQUtils.find_observer_modules(scripted_model)
        self.assertTrue(len(observer_modules) == num_observers)
        for observer in observer_modules:
            self.assertTrue(observer.original_name == 'MinMaxObserver')

        qconfig_dict = {"": per_channel_dynamic_qconfig}
        scripted_model = OnDevicePTQUtils.insert_observers(model, qconfig_dict)
        observer_modules = OnDevicePTQUtils.find_observer_modules(scripted_model)
        self.assertTrue(len(observer_modules) == num_observers)
        for observer in observer_modules:
            self.assertTrue(observer.original_name == 'PerChannelMinMaxObserver')

    def _check_observer_method(self, model, num_observers):
        qconfig_dict = {"": default_dynamic_qconfig}
        inputs = model.get_example_inputs()
        orig_scripted_model = get_script_module(model, False, inputs)
        orig_forward_graph = orig_scripted_model.graph.str()
        scripted_model = OnDevicePTQUtils.insert_observers(model, qconfig_dict)
        quant_forward_graph = scripted_model.graph.str()
        # exact graph matching is difficult so just resorting to # of lines
        # instead of implementing graph matching
        self.assertEqual(len(orig_forward_graph.splitlines()), len(quant_forward_graph.splitlines()))
        observe_method = scripted_model.observe_forward.graph
        FileCheck().check_count("prim::CallMethod[name=\"forward\"](%_observer",
                                num_observers, exactly=True).run(observe_method)
        reset_observers_method = scripted_model.reset_observers_forward.graph
        FileCheck().check_count(
            "prim::CallMethod[name=\"reset_min_max_vals\"](%_observer", num_observers, exactly=True).run(reset_observers_method)

    def _observer_is_weight_only(self, node):
        if (node.kind() == "prim::CallMethod") and node.s("name") == "forward":
            if (OnDevicePTQUtils.is_value_type_observer(node.inputsAt(0))):
                return (node.inputsAt(1).node().kind() == "prim::GetAttr")
        return False

    def test_num_observers(self):
        model = LinearAddModel()
        self._check_num_and_type_of_observers(model, 2)
        model = MyConvLinearModule()
        self._check_num_and_type_of_observers(model, 3)

    def test_observe_method(self):
        model = MyConvLinearModule()
        self._check_observer_method(model, 3)

    def test_weight_only_observers(self):
        model = MyConvLinearModule()
        qconfig_dict = {"": default_dynamic_qconfig}
        inputs = model.get_example_inputs()
        scripted_model = OnDevicePTQUtils.insert_observers(model, qconfig_dict)
        observe_forward_graph = scripted_model.observe_forward.graph
        num_weight_only_observers = 0
        for node in observe_forward_graph.nodes():
            if (self._observer_is_weight_only(node)):
                num_weight_only_observers += 1
        self.assertEqual(num_weight_only_observers, 3)


class TestOnDeviceDynamicPTQInsertQuantDequant(TestCase):
    def _validate_quant_dequant_nodes(self, model, num_nodes, per_channel=0):
        quantize_forward_graph = model.quantize_forward.graph
        quantize_per_tensor = quantize_per_channel = 0
        for n in quantize_forward_graph.nodes():
            if "aten::quantize_per_tensor" in n.kind():
                quantize_per_tensor += 1
            if "aten::quantize_per_channel" in n.kind():
                quantize_per_channel += 1
        self.assertEqual(quantize_per_tensor + quantize_per_channel, num_nodes)

    def _validate_calculate_qparams(self, model, num_nodes):
        quantize_forward_graph = model.quantize_forward.graph
        num_calculate_qparams = 0
        for n in quantize_forward_graph.nodes():
            if OnDevicePTQUtils.is_calculate_qparam(n):
                num_calculate_qparams += 1
        self.assertEqual(num_calculate_qparams, num_nodes)

    def _validate_no_observer_forward(self, model):
        quantize_forward_graph = model.quantize_forward.graph
        for n in quantize_forward_graph.nodes():
            if (n.kind() == "prim::CallMethod") and n.s("name") == "forward":
                if (OnDevicePTQUtils.is_value_type_observer(n.inputsAt(0))):
                    return False
        return True

    def _check_quant_dequant_and_calc_qparams(self, model, num_nodes):
<<<<<<< HEAD
        qconfig_dict = {"" : default_dynamic_qconfig}
        m = OnDevicePTQUtils.ptq_dynamic_quantize(model, qconfig_dict)
=======
        qconfig_dict = {"": default_dynamic_qconfig}
        m = OnDevicePTQUtils.insert_observers_quant_dequant(model, qconfig_dict)
>>>>>>> 5224febd
        self._validate_quant_dequant_nodes(m, num_nodes)
        self._validate_calculate_qparams(m, num_nodes)
        self._validate_no_observer_forward(m)

<<<<<<< HEAD
        qconfig_dict = {"" : per_channel_dynamic_qconfig}
        m = OnDevicePTQUtils.ptq_dynamic_quantize(model, qconfig_dict)
=======
        qconfig_dict = {"": per_channel_dynamic_qconfig}
        m = OnDevicePTQUtils.insert_observers_quant_dequant(model, qconfig_dict)
>>>>>>> 5224febd
        self._validate_quant_dequant_nodes(m, num_nodes, num_nodes)
        self._validate_calculate_qparams(m, num_nodes)
        self._validate_no_observer_forward(m)

    def _check_quantize_forward_runs(self, model):
        inputs = model.get_example_inputs()
<<<<<<< HEAD
        qconfig_dict = {"" : default_dynamic_qconfig}
        m = OnDevicePTQUtils.ptq_dynamic_quantize(model, qconfig_dict)
        m.observe_forward(*inputs)
        m.quantize_forward(*inputs)

        qconfig_dict = {"" : per_channel_dynamic_qconfig}
        m = OnDevicePTQUtils.ptq_dynamic_quantize(model, qconfig_dict)
=======
        qconfig_dict = {"": default_dynamic_qconfig}
        m = OnDevicePTQUtils.insert_observers_quant_dequant(model, qconfig_dict)
        m.observe_forward(*inputs)
        m.quantize_forward(*inputs)

        qconfig_dict = {"": per_channel_dynamic_qconfig}
        m = OnDevicePTQUtils.insert_observers_quant_dequant(model, qconfig_dict)
>>>>>>> 5224febd
        # First must run observe forward to record the stats to produce
        # correct scales and zero points
        m.observe_forward(*inputs)
        m.quantize_forward(*inputs)

    def test_num_quant_dequant_nodes(self):
        model = LinearAddModel()
        self._check_quant_dequant_and_calc_qparams(model, 2)
        model = MyConvLinearModule()
        self._check_quant_dequant_and_calc_qparams(model, 3)

    def test_quantize_forward_runs(self):
        model = LinearAddModel()
        self._check_quantize_forward_runs(model)
        model = MyConvLinearModule()
        self._check_quantize_forward_runs(model)


class TestOnDeviceDynamicPTQFinalize(TestCase):
    def _validate_packed_params(self, model, num_nodes, per_channel=0):
        quantize_forward_graph = model.quantize_forward.graph
        quantize_per_tensor = quantize_per_channel = 0
        linear_prepack = 0
        linear_prepack_uses = 0
        for n in quantize_forward_graph.nodes():
            if n.kind() == 'prim::SetAttr':
                maybe_packed_param_value = n.inputsAt(1)
                maybe_packed_param = maybe_packed_param_value.node()
                if maybe_packed_param.kind() == 'quantized::linear_prepack':
                    linear_prepack += 1
                    linear_prepack_uses += len(maybe_packed_param_value.uses())
                    if OnDevicePTQUtils.is_per_channel_quantized_packed_param(maybe_packed_param):
                        quantize_per_channel += 1
                    else:
                        quantize_per_tensor += 1
        self.assertEqual(quantize_per_tensor + quantize_per_channel, num_nodes)
        self.assertEqual(quantize_per_channel, per_channel)
        self.assertEqual(linear_prepack, num_nodes)
        self.assertEqual(linear_prepack_uses, num_nodes)


    def _validate_no_linear_unpack(self, model):
        quantize_forward_graph = model.quantize_forward.graph
        for n in quantize_forward_graph.nodes():
            if n.kind() == 'quantized::linear_unpack':
                return False
        return True


    def _validate_setattr_fp_weights(self, model, num_nodes):
        quantize_forward_graph = model.quantize_forward.graph
        fp_weights_setattr = 0
        fp_weight_names = []
        for n in quantize_forward_graph.nodes():
            if n.kind() == 'prim::SetAttr':
                maybe_packed_param = n.inputsAt(1).node()
                if maybe_packed_param.kind() == 'quantized::linear_prepack':
                    weight_name = OnDevicePTQUtils.get_linear_packed_param_fp_weight(maybe_packed_param)
                    fp_weight_names.append(weight_name)

        for n in quantize_forward_graph.nodes():
            # This is basically detecting
            # %x = prim::Constant
            # = prim::SetAttr(<weight_name>)(module_value, x)
            # Thus making sure that the original fp weights are
            # reset
            if n.kind() == 'prim::SetAttr':
                weight_name = n.s('name')
                if weight_name in fp_weight_names:
                    maybe_constant = n.inputsAt(1).node()
                    if maybe_constant.kind() == 'prim::Constant':
                        fp_weights_setattr += 1
        self.assertEqual(fp_weights_setattr, num_nodes)


    def _validate_quantized_forward(self, model, num_nodes):
        quantized_forward_graph = model.quantized_forward.graph
        quantize_per_tensor = quantize_per_channel = 0
        quantized_linear_dynamic = 0
        linear_packed_params = 0
        num_setattr = 0
        for n in quantized_forward_graph.nodes():
            if "aten::quantize_per_tensor" in n.kind():
                quantize_per_tensor += 1
            if "aten::quantize_per_channel" in n.kind():
                quantize_per_channel += 1
            if "quantized::linear_dynamic" in n.kind():
                quantized_linear_dynamic += 1
            if n.kind() == 'prim::GetAttr':
                output = n.outputsAt(0)
                output_type = output.type()
                if "LinearPackedParamsBase" in output_type.str():
                    linear_packed_params += 1
            if n.kind() == 'prim::SetAttr':
                num_setattr += 1
        self.assertEqual(quantize_per_tensor, 0)
        self.assertEqual(quantize_per_channel, 0)
        self.assertEqual(quantized_linear_dynamic, num_nodes)
        self.assertEqual(linear_packed_params, num_nodes)
        # self.assertEqual(num_setattr, 0)


    def _check_quantize_forward(self, model, num_nodes):
        qconfig_dict = {"" : default_dynamic_qconfig}
        m = OnDevicePTQUtils.ptq_dynamic_quantize(model, qconfig_dict)
        self._validate_packed_params(m, num_nodes)
        self._validate_no_linear_unpack(m)
        self._validate_setattr_fp_weights(m, num_nodes)

        qconfig_dict = {"" : per_channel_dynamic_qconfig}
        m = OnDevicePTQUtils.ptq_dynamic_quantize(model, qconfig_dict)
        self._validate_packed_params(m, num_nodes, num_nodes)
        self._validate_no_linear_unpack(m)
        self._validate_setattr_fp_weights(m, num_nodes)


    def _check_quantized_forward(self, model, num_nodes):
        qconfig_dict = {"" : default_dynamic_qconfig}
        m = OnDevicePTQUtils.ptq_dynamic_quantize(model, qconfig_dict)
        self._validate_quantized_forward(m, num_nodes)

        qconfig_dict = {"" : per_channel_dynamic_qconfig}
        m = OnDevicePTQUtils.ptq_dynamic_quantize(model, qconfig_dict)
        self._validate_quantized_forward(m, num_nodes)


    def _check_against_ref_dynamic_ptq(self, model):
        model.eval()
        inputs = model.get_example_inputs()
        ref_m = torch.jit.script(model)
        torch._C._jit_pass_inline(ref_m.graph)
        qconfig_dict = {"" : default_dynamic_qconfig}
        ref_m = prepare_dynamic_jit(ref_m, qconfig_dict)
        ref_m = convert_dynamic_jit(ref_m)
        ref_output = ref_m(*inputs)

        m = OnDevicePTQUtils.ptq_dynamic_quantize(model, qconfig_dict)
        m.observe_forward(*inputs)
        m.quantize_forward(*inputs)
        output = m.quantized_forward(*inputs)
        self.assertTrue(torch.allclose(ref_output, output))
        thrown = False
        try:
            m(*inputs)
        except Exception as e:
            thrown = True
        self.assertTrue(thrown)

        # test with per channel quant
        ref_m = torch.jit.script(model)
        torch._C._jit_pass_inline(ref_m.graph)
        qconfig_dict = {"" : per_channel_dynamic_qconfig}
        ref_m = prepare_dynamic_jit(ref_m, qconfig_dict)
        ref_m = convert_dynamic_jit(ref_m)
        ref_output = ref_m(*inputs)

        m = OnDevicePTQUtils.ptq_dynamic_quantize(model, qconfig_dict)
        m.observe_forward(*inputs)
        m.quantize_forward(*inputs)
        output = m.quantized_forward(*inputs)
        self.assertTrue(torch.allclose(ref_output, output))
        thrown = False
        try:
            m(*inputs)
        except Exception as e:
            thrown = True
        self.assertTrue(thrown)


    def _check_serialization_deserialization(self, model):
        model.eval()
        inputs = model.get_example_inputs()
        ref_m = torch.jit.script(model)
        torch._C._jit_pass_inline(ref_m.graph)
        qconfig_dict = {"" : per_channel_dynamic_qconfig}
        ref_m = prepare_dynamic_jit(ref_m, qconfig_dict)
        ref_m = convert_dynamic_jit(ref_m)
        buffer = io.BytesIO()
        torch.jit.save(ref_m, buffer)
        buffer.seek(0)
        ref_m = torch.jit.load(buffer)
        ref_output = ref_m(*inputs)

        m = OnDevicePTQUtils.ptq_dynamic_quantize(model, qconfig_dict)
        m.observe_forward(*inputs)
        m.quantize_forward(*inputs)
        buffer = io.BytesIO()
        torch.jit.save(m, buffer)
        buffer.seek(0)
        m = torch.jit.load(buffer)
        output = m.quantized_forward(*inputs)
        self.assertTrue(torch.allclose(ref_output, output))


    def test_quantize_forward(self):
        model = LinearAddModel()
        self._check_quantize_forward(model, 2)
        model = MyConvLinearModule()
        self._check_quantize_forward(model, 3)


    def test_quantized_forward(self):
        model = LinearAddModel()
        self._check_quantized_forward(model, 2)
        model = MyConvLinearModule()
        self._check_quantized_forward(model, 3)


    def test_against_offdevice_dynamic_ptq(self):
        model = LinearAddModel()
        self._check_against_ref_dynamic_ptq(model)
        model = MyConvLinearModule()
        self._check_against_ref_dynamic_ptq(model)


    def test_serialization_deserialization(self):
        model = MyConvLinearModule()
        self._check_serialization_deserialization(model)<|MERGE_RESOLUTION|>--- conflicted
+++ resolved
@@ -9,15 +9,10 @@
 )
 
 from torch.ao.quantization.quantize_jit import (
-<<<<<<< HEAD
     prepare_dynamic_jit,
     convert_dynamic_jit,
-    prepare_ondevice_dynamic_jit,
-    convert_ondevice_dynamic_jit,
-=======
     _prepare_ondevice_dynamic_jit,
     _convert_ondevice_dynamic_jit,
->>>>>>> 5224febd
 )
 
 from torch.ao.quantization.quant_type import QuantType
@@ -33,10 +28,7 @@
 
 from torch.testing import FileCheck
 
-<<<<<<< HEAD
 import io
-=======
->>>>>>> 5224febd
 
 class myMod(torch.nn.Module):
     def __init__(self, weight):
@@ -216,47 +208,27 @@
         return True
 
     def _check_quant_dequant_and_calc_qparams(self, model, num_nodes):
-<<<<<<< HEAD
-        qconfig_dict = {"" : default_dynamic_qconfig}
-        m = OnDevicePTQUtils.ptq_dynamic_quantize(model, qconfig_dict)
-=======
-        qconfig_dict = {"": default_dynamic_qconfig}
-        m = OnDevicePTQUtils.insert_observers_quant_dequant(model, qconfig_dict)
->>>>>>> 5224febd
+        qconfig_dict = {"" : default_dynamic_qconfig}
+        m = OnDevicePTQUtils.ptq_dynamic_quantize(model, qconfig_dict)
         self._validate_quant_dequant_nodes(m, num_nodes)
         self._validate_calculate_qparams(m, num_nodes)
         self._validate_no_observer_forward(m)
 
-<<<<<<< HEAD
-        qconfig_dict = {"" : per_channel_dynamic_qconfig}
-        m = OnDevicePTQUtils.ptq_dynamic_quantize(model, qconfig_dict)
-=======
-        qconfig_dict = {"": per_channel_dynamic_qconfig}
-        m = OnDevicePTQUtils.insert_observers_quant_dequant(model, qconfig_dict)
->>>>>>> 5224febd
+        qconfig_dict = {"" : per_channel_dynamic_qconfig}
+        m = OnDevicePTQUtils.ptq_dynamic_quantize(model, qconfig_dict)
         self._validate_quant_dequant_nodes(m, num_nodes, num_nodes)
         self._validate_calculate_qparams(m, num_nodes)
         self._validate_no_observer_forward(m)
 
     def _check_quantize_forward_runs(self, model):
         inputs = model.get_example_inputs()
-<<<<<<< HEAD
-        qconfig_dict = {"" : default_dynamic_qconfig}
-        m = OnDevicePTQUtils.ptq_dynamic_quantize(model, qconfig_dict)
-        m.observe_forward(*inputs)
-        m.quantize_forward(*inputs)
-
-        qconfig_dict = {"" : per_channel_dynamic_qconfig}
-        m = OnDevicePTQUtils.ptq_dynamic_quantize(model, qconfig_dict)
-=======
-        qconfig_dict = {"": default_dynamic_qconfig}
-        m = OnDevicePTQUtils.insert_observers_quant_dequant(model, qconfig_dict)
-        m.observe_forward(*inputs)
-        m.quantize_forward(*inputs)
-
-        qconfig_dict = {"": per_channel_dynamic_qconfig}
-        m = OnDevicePTQUtils.insert_observers_quant_dequant(model, qconfig_dict)
->>>>>>> 5224febd
+        qconfig_dict = {"" : default_dynamic_qconfig}
+        m = OnDevicePTQUtils.ptq_dynamic_quantize(model, qconfig_dict)
+        m.observe_forward(*inputs)
+        m.quantize_forward(*inputs)
+
+        qconfig_dict = {"" : per_channel_dynamic_qconfig}
+        m = OnDevicePTQUtils.ptq_dynamic_quantize(model, qconfig_dict)
         # First must run observe forward to record the stats to produce
         # correct scales and zero points
         m.observe_forward(*inputs)
@@ -431,7 +403,7 @@
         inputs = model.get_example_inputs()
         ref_m = torch.jit.script(model)
         torch._C._jit_pass_inline(ref_m.graph)
-        qconfig_dict = {"" : per_channel_dynamic_qconfig}
+        qconfig_dict = {"" : default_dynamic_qconfig}
         ref_m = prepare_dynamic_jit(ref_m, qconfig_dict)
         ref_m = convert_dynamic_jit(ref_m)
         buffer = io.BytesIO()
@@ -441,15 +413,40 @@
         ref_output = ref_m(*inputs)
 
         m = OnDevicePTQUtils.ptq_dynamic_quantize(model, qconfig_dict)
-        m.observe_forward(*inputs)
-        m.quantize_forward(*inputs)
         buffer = io.BytesIO()
         torch.jit.save(m, buffer)
         buffer.seek(0)
         m = torch.jit.load(buffer)
+        m.reset_observers_forward()
+        m.observe_forward(*inputs)
+        m.quantize_forward(*inputs)
         output = m.quantized_forward(*inputs)
         self.assertTrue(torch.allclose(ref_output, output))
 
+        model.eval()
+        inputs = model.get_example_inputs()
+        ref_m = torch.jit.script(model)
+        torch._C._jit_pass_inline(ref_m.graph)
+        qconfig_dict = {"" : per_channel_dynamic_qconfig}
+        ref_m = prepare_dynamic_jit(ref_m, qconfig_dict)
+        ref_m = convert_dynamic_jit(ref_m)
+        buffer = io.BytesIO()
+        torch.jit.save(ref_m, buffer)
+        buffer.seek(0)
+        ref_m = torch.jit.load(buffer)
+        ref_output = ref_m(*inputs)
+
+        m = OnDevicePTQUtils.ptq_dynamic_quantize(model, qconfig_dict)
+        buffer = io.BytesIO()
+        torch.jit.save(m, buffer)
+        buffer.seek(0)
+        m = torch.jit.load(buffer)
+        m.reset_observers_forward()
+        m.observe_forward(*inputs)
+        m.quantize_forward(*inputs)
+        output = m.quantized_forward(*inputs)
+        self.assertTrue(torch.allclose(ref_output, output))
+
 
     def test_quantize_forward(self):
         model = LinearAddModel()
