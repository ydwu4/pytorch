--- conflicted
+++ resolved
@@ -373,15 +373,15 @@
         if executor == "nvfuser" and isinstance(op, ReductionPythonRefInfo):
             skip_zero_dim = True
 
-<<<<<<< HEAD
         # skip zero-dim tensors for some composites of reduction operations and view
-        skip_zero_dim_ops = ["_refs.softmax", "_refs.logsumexp", "_refs.log_softmax", "ops.nvprims.view"]
+        skip_zero_dim_ops = [
+            "_refs.softmax",
+            "_refs.logsumexp",
+            "_refs.log_softmax",
+            "_refs.sum_to_size",
+            "ops.nvprims.view",
+        ]
         if executor == "nvfuser" and op.name in skip_zero_dim_ops:
-=======
-        # skip zero-dim tensors for some composites of reduction operations
-        normalization_ops = ["_refs.softmax", "_refs.logsumexp", "_refs.log_softmax", "_refs.sum_to_size"]
-        if executor == "nvfuser" and op.name in normalization_ops:
->>>>>>> 0c46e3ec
             skip_zero_dim = True
 
         from torch._prims.executor import make_traced
