--- conflicted
+++ resolved
@@ -2402,26 +2402,6 @@
         expanded = torch.randn(1, 5, 1, 2, device=device).expand(3, 5, 7, 2)
         test_against_np(expanded)
 
-<<<<<<< HEAD
-    def test_reduction_empty(self, device):
-        fns_to_test = [
-            # name, function, identity
-            ('max', torch.max, None),
-            ('amax', torch.amax, None),
-            ('argmax', torch.argmax, None),
-            ('min', torch.min, None),
-            ('amin', torch.amin, None),
-            ('argmin', torch.argmin, None),
-            ('mode', torch.mode, None),
-            ('kthvalue', lambda *args, **kwargs: torch.kthvalue(*args, k=1, **kwargs), None),
-            ('prod', torch.prod, 1.),
-            ('sum', torch.sum, 0.),
-            ('norm', torch.norm, 0.),
-            ('mean', torch.mean, nan),
-            ('var', partial(torch.var, correction=0), nan),
-            ('std', partial(torch.std, correction=0), nan),
-            ('logsumexp', torch.logsumexp, -inf),
-=======
     # Tests to ensure that reduction functions employing comparison operators are usable when there
     # exists a zero dimension (i.e. when the the tensors are empty) in the tensor. These tests specifically
     # cater to functions where specifying the `dim` parameter is necessary.
@@ -2435,7 +2415,6 @@
             ('max', lambda *args, **kwargs: torch.max(*args, **kwargs).values, np.max),
             ('min', lambda *args, **kwargs: torch.min(*args, **kwargs).values, np.min),
             ('median', lambda *args, **kwargs: torch.median(*args, **kwargs).values, np.median),
->>>>>>> 09e538ca
         ]
 
         for name, fn, np_function in test_functions:
