# Owner(s): ["module: onnx"]

import functools
import os
import sys
import unittest

import torch
import torch.autograd.function as function

pytorch_test_dir = os.path.dirname(os.path.dirname(os.path.realpath(__file__)))
sys.path.insert(-1, pytorch_test_dir)

from torch.testing._internal.common_utils import *  # noqa: F401,F403

torch.set_default_tensor_type("torch.FloatTensor")

BATCH_SIZE = 2

RNN_BATCH_SIZE = 7
RNN_SEQUENCE_LENGTH = 11
RNN_INPUT_SIZE = 5
RNN_HIDDEN_SIZE = 3


def _skipper(condition, reason):
    def decorator(f):
        @functools.wraps(f)
        def wrapper(*args, **kwargs):
            if condition():
                raise unittest.SkipTest(reason)
            return f(*args, **kwargs)

        return wrapper

    return decorator


skipIfNoCuda = _skipper(lambda: not torch.cuda.is_available(), "CUDA is not available")
<<<<<<< HEAD

skipIfTravis = _skipper(lambda: os.getenv("TRAVIS"), "Skip In Travis")

=======

skipIfTravis = _skipper(lambda: os.getenv("TRAVIS"), "Skip In Travis")

>>>>>>> 8d93f6b4
skipIfNoBFloat16Cuda = _skipper(
    lambda: not torch.cuda.is_bf16_supported(), "BFloat16 CUDA is not available"
)

# skips tests for all versions below min_opset_version.
# if exporting the op is only supported after a specific version,
# add this wrapper to prevent running the test for opset_versions
# smaller than the currently tested opset_version
def skipIfUnsupportedMinOpsetVersion(min_opset_version):
    def skip_dec(func):
        @functools.wraps(func)
        def wrapper(self, *args, **kwargs):
            if self.opset_version < min_opset_version:
                raise unittest.SkipTest(
                    f"Unsupported opset_version: {self.opset_version} < {min_opset_version}"
                )
<<<<<<< HEAD
            return func(self, *args, **kwargs)
=======
            return func(self)
>>>>>>> 8d93f6b4

        return wrapper

    return skip_dec


# skips tests for all versions above max_opset_version.
def skipIfUnsupportedMaxOpsetVersion(max_opset_version):
    def skip_dec(func):
<<<<<<< HEAD
        @functools.wraps(func)
        def wrapper(self, *args, **kwargs):
=======
        def wrapper(self):
>>>>>>> 8d93f6b4
            if self.opset_version > max_opset_version:
                raise unittest.SkipTest(
                    f"Unsupported opset_version: {self.opset_version} > {max_opset_version}"
                )
<<<<<<< HEAD
            return func(self, *args, **kwargs)
=======
            return func(self)
>>>>>>> 8d93f6b4

        return wrapper

    return skip_dec


# skips tests for all opset versions.
def skipForAllOpsetVersions():
    def skip_dec(func):
<<<<<<< HEAD
        @functools.wraps(func)
        def wrapper(self, *args, **kwargs):
=======
        def wrapper(self):
>>>>>>> 8d93f6b4
            if self.opset_version:
                raise unittest.SkipTest(
                    "Skip verify test for unsupported opset_version"
                )
<<<<<<< HEAD
            return func(self, *args, **kwargs)

        return wrapper
=======
            return func(self)

        return wrapper

    return skip_dec
>>>>>>> 8d93f6b4

    return skip_dec

<<<<<<< HEAD

# skips tests for scripting.
def skipScriptTest(min_opset_version=float("inf")):
    def script_dec(func):
        @functools.wraps(func)
        def wrapper(self, *args, **kwargs):
            self.is_script_test_enabled = self.opset_version >= min_opset_version
            return func(self, *args, **kwargs)
=======
# skips tests for scripting.
def skipScriptTest(min_opset_version=float("inf")):
    def script_dec(func):
        def wrapper(self):
            self.is_script_test_enabled = self.opset_version >= min_opset_version
            return func(self)
>>>>>>> 8d93f6b4

        return wrapper

    return script_dec


# skips tests for opset_versions listed in unsupported_opset_versions.
# if the caffe2 test cannot be run for a specific version, add this wrapper
# (for example, an op was modified but the change is not supported in caffe2)
def skipIfUnsupportedOpsetVersion(unsupported_opset_versions):
    def skip_dec(func):
        @functools.wraps(func)
        def wrapper(self, *args, **kwargs):
            if self.opset_version in unsupported_opset_versions:
                raise unittest.SkipTest(
                    "Skip verify test for unsupported opset_version"
                )
<<<<<<< HEAD
            return func(self, *args, **kwargs)
=======
            return func(self)
>>>>>>> 8d93f6b4

        return wrapper

    return skip_dec


def flatten(x):
    return tuple(function._iter_filter(lambda o: isinstance(o, torch.Tensor))(x))<|MERGE_RESOLUTION|>--- conflicted
+++ resolved
@@ -37,15 +37,9 @@
 
 
 skipIfNoCuda = _skipper(lambda: not torch.cuda.is_available(), "CUDA is not available")
-<<<<<<< HEAD
 
 skipIfTravis = _skipper(lambda: os.getenv("TRAVIS"), "Skip In Travis")
 
-=======
-
-skipIfTravis = _skipper(lambda: os.getenv("TRAVIS"), "Skip In Travis")
-
->>>>>>> 8d93f6b4
 skipIfNoBFloat16Cuda = _skipper(
     lambda: not torch.cuda.is_bf16_supported(), "BFloat16 CUDA is not available"
 )
@@ -56,17 +50,12 @@
 # smaller than the currently tested opset_version
 def skipIfUnsupportedMinOpsetVersion(min_opset_version):
     def skip_dec(func):
-        @functools.wraps(func)
-        def wrapper(self, *args, **kwargs):
+        def wrapper(self):
             if self.opset_version < min_opset_version:
                 raise unittest.SkipTest(
                     f"Unsupported opset_version: {self.opset_version} < {min_opset_version}"
                 )
-<<<<<<< HEAD
-            return func(self, *args, **kwargs)
-=======
             return func(self)
->>>>>>> 8d93f6b4
 
         return wrapper
 
@@ -76,21 +65,12 @@
 # skips tests for all versions above max_opset_version.
 def skipIfUnsupportedMaxOpsetVersion(max_opset_version):
     def skip_dec(func):
-<<<<<<< HEAD
-        @functools.wraps(func)
-        def wrapper(self, *args, **kwargs):
-=======
         def wrapper(self):
->>>>>>> 8d93f6b4
             if self.opset_version > max_opset_version:
                 raise unittest.SkipTest(
                     f"Unsupported opset_version: {self.opset_version} > {max_opset_version}"
                 )
-<<<<<<< HEAD
-            return func(self, *args, **kwargs)
-=======
             return func(self)
->>>>>>> 8d93f6b4
 
         return wrapper
 
@@ -100,47 +80,24 @@
 # skips tests for all opset versions.
 def skipForAllOpsetVersions():
     def skip_dec(func):
-<<<<<<< HEAD
-        @functools.wraps(func)
-        def wrapper(self, *args, **kwargs):
-=======
         def wrapper(self):
->>>>>>> 8d93f6b4
             if self.opset_version:
                 raise unittest.SkipTest(
                     "Skip verify test for unsupported opset_version"
                 )
-<<<<<<< HEAD
-            return func(self, *args, **kwargs)
-
-        return wrapper
-=======
             return func(self)
 
         return wrapper
 
     return skip_dec
->>>>>>> 8d93f6b4
 
-    return skip_dec
 
-<<<<<<< HEAD
-
-# skips tests for scripting.
-def skipScriptTest(min_opset_version=float("inf")):
-    def script_dec(func):
-        @functools.wraps(func)
-        def wrapper(self, *args, **kwargs):
-            self.is_script_test_enabled = self.opset_version >= min_opset_version
-            return func(self, *args, **kwargs)
-=======
 # skips tests for scripting.
 def skipScriptTest(min_opset_version=float("inf")):
     def script_dec(func):
         def wrapper(self):
             self.is_script_test_enabled = self.opset_version >= min_opset_version
             return func(self)
->>>>>>> 8d93f6b4
 
         return wrapper
 
@@ -152,17 +109,12 @@
 # (for example, an op was modified but the change is not supported in caffe2)
 def skipIfUnsupportedOpsetVersion(unsupported_opset_versions):
     def skip_dec(func):
-        @functools.wraps(func)
-        def wrapper(self, *args, **kwargs):
+        def wrapper(self):
             if self.opset_version in unsupported_opset_versions:
                 raise unittest.SkipTest(
                     "Skip verify test for unsupported opset_version"
                 )
-<<<<<<< HEAD
-            return func(self, *args, **kwargs)
-=======
             return func(self)
->>>>>>> 8d93f6b4
 
         return wrapper
 
