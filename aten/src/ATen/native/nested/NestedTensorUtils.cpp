--- conflicted
+++ resolved
@@ -56,8 +56,6 @@
       nt.get_nested_size_tensor().select(1, -1));
   return *last_dim;
 }
-<<<<<<< HEAD
-=======
 
 std::vector<Tensor> chunk_nested_tensor(const Tensor& self, int64_t chunks, int64_t dim) {
   int64_t ndim = self.dim();
@@ -125,6 +123,5 @@
   return sizes;
 }
 
->>>>>>> 352d9264
 } // namespace native
 } // namespace at