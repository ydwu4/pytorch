#include <ATen/native/vulkan/api/OpProfiler.h>
#include <ATen/native/vulkan/ops/Common.h>
#include <torch/library.h>

namespace at {
namespace native {
namespace vulkan {
namespace ops {
namespace {

using namespace api::utils;

void check_inputs(const Tensor& input1, const Tensor& input2) {
  TORCH_CHECK(
      channels_size(input1) == channels_size(input2),
      "Vulkan binary elementwise ops require channel dimension to be equal!");
  if (batch_size(input1) != batch_size(input2)) {
    TORCH_CHECK(
        channels_size(input1) % 4 == 0,
        "Vulkan binary elementwise ops require channel to be a multiple of 4 to broadcast along batch dimension!")
  }

  const uint32_t input1_h = height_size(input1);
  const uint32_t input1_w = width_size(input1);
  const uint32_t input2_h = height_size(input2);
  const uint32_t input2_w = width_size(input2);

  const std::string broadcast_error_msg =
      "Incompatible input dimensions for broadcasting for Vulkan binary elementwise op!";
  if (input1_h != input2_h) {
    if (input1_h > input2_h) {
      TORCH_CHECK(input2_h == 1, broadcast_error_msg);
      TORCH_CHECK(input2_w == input1_w || input2_w == 1, broadcast_error_msg);
    } else if (input2_h > input1_h) {
      TORCH_CHECK(input1_h == 1, broadcast_error_msg);
      TORCH_CHECK(input1_w == input2_w || input1_w == 1, broadcast_error_msg);
    }
  } else if (input1_w != input2_w) {
    if (input1_w > input2_w) {
      TORCH_CHECK(input2_w == 1, broadcast_error_msg);
    } else if (input2_w > input1_w) {
      TORCH_CHECK(input1_h == 1, broadcast_error_msg);
    }
  }
}

bool broadcast_first_input(const vTensor& input1, const vTensor& input2) {
  return (
      (input2.extents().data[1u] > 1 && input1.extents().data[1u] == 1) ||
      (input2.extents().data[2u] > 1 && input1.extents().data[2u] == 1) ||
      input2.extents().data[0u] > input1.extents().data[0u]);
}

Tensor arithmetic_scalar(
    const Tensor& self_arg,
    const Scalar& other,
    const c10::optional<Scalar>& alpha_arg,
    const api::ShaderSource& shader_descriptor) {
  api::Context* const context = api::context();

  const Tensor self = self_arg.is_vulkan() ? self_arg : self_arg.vulkan();
  const vTensor& v_self = convert(self);

  vTensor v_output{
      context,
      v_self.sizes(),
      v_self.options(),
  };

  const float other_val = alpha_arg ? other.to<float>() * alpha_arg->to<float>()
                                    : other.to<float>();
  const struct Block final {
    uvec3 extents;
    float other;
  } block{
      v_self.extents(),
      other_val,
  };

  api::UniformParamsBuffer params(context, block);
  api::PipelineBarrier pipeline_barrier{};

  context->submit_compute_job(
      // shader layout signature
      {
          VK_DESCRIPTOR_TYPE_STORAGE_IMAGE,
          VK_DESCRIPTOR_TYPE_COMBINED_IMAGE_SAMPLER,
          VK_DESCRIPTOR_TYPE_UNIFORM_BUFFER,
      },
      // shader descriptor
      shader_descriptor,
      // pipeline barrier
      pipeline_barrier,
      // global work group size
      v_output.extents(),
      // local work group size
      adaptive_work_group_size(v_output.extents()),
      // fence handle
      VK_NULL_HANDLE,
      // shader arguments
      v_output.image(
          pipeline_barrier,
          api::PipelineStage::Compute,
          api::MemoryAccessType::WRITE),
<<<<<<< HEAD
      v_self.image(
          pipeline_barrier,
          api::PipelineStage::Compute),
=======
      v_self.image(pipeline_barrier, api::PipelineStage::COMPUTE),
>>>>>>> 0b5b1000
      // params buffer
      params.buffer());

  return convert(v_output);
}

Tensor& arithmetic_scalar_(
    Tensor& self_arg,
    const Scalar& other,
    const c10::optional<Scalar>& alpha_arg,
    const api::ShaderSource& shader_descriptor) {
  TORCH_CHECK(
      self_arg.is_vulkan(),
      "Vulkan: In-place operator is only supported on Vulkan tensors.");

  api::Context* const context = api::context();

  vTensor& v_self = convert(self_arg);

  const float other_val = alpha_arg ? other.to<float>() * alpha_arg->to<float>()
                                    : other.to<float>();
  const struct Block final {
    uvec3 extents;
    float other;
  } block{
      v_self.extents(),
      other_val,
  };

  api::UniformParamsBuffer params(context, block);
  api::PipelineBarrier pipeline_barrier{};

  context->submit_compute_job(
      // shader layout signature
      {
          VK_DESCRIPTOR_TYPE_STORAGE_IMAGE,
          VK_DESCRIPTOR_TYPE_UNIFORM_BUFFER,
      },
      // shader descriptor
      shader_descriptor,
      // pipeline barrier
      pipeline_barrier,
      // global work group size
      v_self.extents(),
      // local work group size
      adaptive_work_group_size(v_self.extents()),
      // fence handle
      VK_NULL_HANDLE,
      // shader arguments
      v_self.image(
          pipeline_barrier,
          api::PipelineStage::Compute,
          api::MemoryAccessType::READ | api::MemoryAccessType::WRITE),
      // params buffer
      params.buffer());

  return self_arg;
}

Tensor arithmetic_tensor(
    const Tensor& self_arg,
    const Tensor& other_arg,
    const c10::optional<Scalar>& alpha_arg,
    const api::ShaderSource& shader_descriptor) {
  check_inputs(self_arg, other_arg);
  api::Context* const context = api::context();

  const Tensor self = self_arg.is_vulkan() ? self_arg : self_arg.vulkan();
  const vTensor& v_self = convert(self);

  const Tensor other = other_arg.is_vulkan() ? other_arg : other_arg.vulkan();
  const vTensor& v_other = convert(other);

  vTensor v_output{
      context,
      broadcast_first_input(v_self, v_other) ? v_other.sizes() : v_self.sizes(),
      v_self.options(),
  };

  const float alpha = alpha_arg ? alpha_arg->to<float>() : 1.0;
  const struct Block final {
    uvec3 extents;
    uint32_t fill_0;
    uvec3 input1_extents;
    uint32_t fill_1;
    uvec3 input2_extents;
    float alpha;
  } block{
      v_output.extents(),
      0u,
      v_self.extents(),
      0u,
      v_other.extents(),
      alpha,
  };

  api::UniformParamsBuffer params(context, block);
  api::PipelineBarrier pipeline_barrier{};

  context->submit_compute_job(
      // shader layout signature
      {
          VK_DESCRIPTOR_TYPE_STORAGE_IMAGE,
          VK_DESCRIPTOR_TYPE_COMBINED_IMAGE_SAMPLER,
          VK_DESCRIPTOR_TYPE_COMBINED_IMAGE_SAMPLER,
          VK_DESCRIPTOR_TYPE_UNIFORM_BUFFER,
      },
      // shader descriptor
      shader_descriptor,
      // pipeline barrier
      pipeline_barrier,
      // global work group size
      v_output.extents(),
      // local work group size
      adaptive_work_group_size(v_output.extents()),
      // fence handle
      VK_NULL_HANDLE,
      // shader arguments
      v_output.image(
          pipeline_barrier,
          api::PipelineStage::Compute,
          api::MemoryAccessType::WRITE),
<<<<<<< HEAD
      v_self.image(
          pipeline_barrier,
          api::PipelineStage::Compute),
      v_other.image(
          pipeline_barrier,
          api::PipelineStage::Compute),
=======
      v_self.image(pipeline_barrier, api::PipelineStage::COMPUTE),
      v_other.image(pipeline_barrier, api::PipelineStage::COMPUTE),
>>>>>>> 0b5b1000
      // params buffer
      params.buffer());

  return convert(v_output);
}

Tensor& arithmetic_tensor_(
    Tensor& self_arg,
    const Tensor& other_arg,
    const c10::optional<Scalar>& alpha_arg,
    const api::ShaderSource& shader_descriptor) {
  check_inputs(self_arg, other_arg);

  TORCH_CHECK(
      self_arg.is_vulkan(),
      "Vulkan: In-place operator is only supported on Vulkan tensors.");

  api::Context* const context = api::context();

  vTensor& v_self = convert(self_arg);

  const Tensor other = other_arg.is_vulkan() ? other_arg : other_arg.vulkan();
  const vTensor& v_other = convert(other);

  const float alpha = alpha_arg ? alpha_arg->to<float>() : 1.0;
  const struct Block final {
    uvec3 extents;
    uint32_t fill_0;
    uvec3 input_extents;
    float alpha;
  } block{
      v_self.extents(),
      0u,
      v_other.extents(),
      alpha,
  };

  api::UniformParamsBuffer params(context, block);
  api::PipelineBarrier pipeline_barrier{};

  context->submit_compute_job(
      // shader layout signature
      {
          VK_DESCRIPTOR_TYPE_STORAGE_IMAGE,
          VK_DESCRIPTOR_TYPE_COMBINED_IMAGE_SAMPLER,
          VK_DESCRIPTOR_TYPE_UNIFORM_BUFFER,
      },
      // shader descriptor
      shader_descriptor,
      // pipeline barrier
      pipeline_barrier,
      // global work group size
      v_self.extents(),
      // local work group size
      adaptive_work_group_size(v_self.extents()),
      // fence handle
      VK_NULL_HANDLE,
      // shader arguments
      v_self.image(
          pipeline_barrier,
          api::PipelineStage::Compute,
          api::MemoryAccessType::READ | api::MemoryAccessType::WRITE),
<<<<<<< HEAD
      v_other.image(
          pipeline_barrier,
          api::PipelineStage::Compute),
=======
      v_other.image(pipeline_barrier, api::PipelineStage::COMPUTE),
>>>>>>> 0b5b1000
      // params buffer
      params.buffer());

  return self_arg;
}

Tensor add_scalar(
    const Tensor& self_arg,
    const Scalar& other,
    const Scalar& alpha) {
  return arithmetic_scalar(
      self_arg, other, c10::optional<Scalar>(alpha), VK_KERNEL(add_scalar));
}

Tensor& add_scalar_(Tensor& self, const Scalar& other, const Scalar& alpha) {
  return arithmetic_scalar_(
      self, other, c10::optional<Scalar>(alpha), VK_KERNEL(add_scalar_));
}

Tensor add_tensor(
    const Tensor& self_arg,
    const Tensor& other_arg,
    const Scalar& alpha) {
  if (other_arg.sizes().size() == 0) {
    return arithmetic_scalar(
        self_arg,
        other_arg.item<float>(),
        c10::optional<Scalar>(alpha.to<float>()),
        VK_KERNEL(add_scalar));
  }
  return arithmetic_tensor(
      self_arg, other_arg, c10::optional<Scalar>(alpha), VK_KERNEL(add));
}

Tensor& add_tensor_(
    Tensor& self,
    const Tensor& other_arg,
    const Scalar& alpha) {
  return arithmetic_tensor_(
      self, other_arg, c10::optional<Scalar>(alpha), VK_KERNEL(add_));
}

Tensor sub_scalar(
    const Tensor& self_arg,
    const Scalar& other,
    const Scalar& alpha) {
  return arithmetic_scalar(
      self_arg,
      other,
      c10::optional<Scalar>(-1 * alpha.to<float>()),
      VK_KERNEL(add_scalar));
}

Tensor& sub_scalar_(Tensor& self, const Scalar& other, const Scalar& alpha) {
  return arithmetic_scalar_(
      self,
      other,
      c10::optional<Scalar>(-1 * alpha.to<float>()),
      VK_KERNEL(add_scalar_));
}

Tensor sub_tensor(
    const Tensor& self_arg,
    const Tensor& other_arg,
    const Scalar& alpha) {
  if (other_arg.sizes().size() == 0) {
    return arithmetic_scalar(
        self_arg,
        other_arg.item<float>(),
        c10::optional<Scalar>(-1 * alpha.to<float>()),
        VK_KERNEL(add_scalar));
  }
  return arithmetic_tensor(
      self_arg, other_arg, c10::optional<Scalar>(alpha), VK_KERNEL(sub));
}

Tensor& sub_tensor_(
    Tensor& self,
    const Tensor& other_arg,
    const Scalar& alpha) {
  return arithmetic_tensor_(
      self, other_arg, c10::optional<Scalar>(alpha), VK_KERNEL(sub_));
}

Tensor mul_scalar(const Tensor& self_arg, const Scalar& other) {
  return arithmetic_scalar(
      self_arg, other, c10::optional<Scalar>(), VK_KERNEL(mul_scalar));
}

Tensor& mul_scalar_(Tensor& self, const Scalar& other) {
  return arithmetic_scalar_(
      self, other, c10::optional<Scalar>(), VK_KERNEL(mul_scalar_));
}

Tensor mul_tensor(const Tensor& self_arg, const Tensor& other_arg) {
  if (other_arg.sizes().size() == 0) {
    return arithmetic_scalar(
        self_arg,
        other_arg.item<float>(),
        c10::optional<Scalar>(),
        VK_KERNEL(mul_scalar));
  }
  return arithmetic_tensor(
      self_arg, other_arg, c10::optional<Scalar>(), VK_KERNEL(mul));
}

Tensor& mul_tensor_(Tensor& self, const Tensor& other_arg) {
  return arithmetic_tensor_(
      self, other_arg, c10::optional<Scalar>(), VK_KERNEL(mul_));
}

Tensor div_scalar(const Tensor& self_arg, const Scalar& other) {
  return arithmetic_scalar(
      self_arg,
      1.0 / other.to<float>(),
      c10::optional<Scalar>(),
      VK_KERNEL(mul_scalar));
}

Tensor& div_scalar_(Tensor& self, const Scalar& other) {
  return arithmetic_scalar_(
      self,
      1.0 / other.to<float>(),
      c10::optional<Scalar>(),
      VK_KERNEL(mul_scalar_));
}

Tensor div_tensor(const Tensor& self_arg, const Tensor& other_arg) {
  if (other_arg.sizes().size() == 0) {
    return arithmetic_scalar(
        self_arg,
        1.0 / other_arg.item<float>(),
        c10::optional<Scalar>(),
        VK_KERNEL(mul_scalar));
  }
  return arithmetic_tensor(
      self_arg, other_arg, c10::optional<Scalar>(), VK_KERNEL(div));
}

Tensor& div_tensor_(Tensor& self, const Tensor& other_arg) {
  return arithmetic_tensor_(
      self, other_arg, c10::optional<Scalar>(), VK_KERNEL(div_));
}

#ifdef USE_VULKAN_API

TORCH_LIBRARY_IMPL(aten, Vulkan, m) {
  m.impl(TORCH_SELECTIVE_NAME("aten::add.Scalar"), TORCH_FN(add_scalar));
  m.impl(TORCH_SELECTIVE_NAME("aten::add_.Scalar"), TORCH_FN(add_scalar_));
  m.impl(TORCH_SELECTIVE_NAME("aten::add.Tensor"), TORCH_FN(add_tensor));
  m.impl(TORCH_SELECTIVE_NAME("aten::add_.Tensor"), TORCH_FN(add_tensor_));
  m.impl(TORCH_SELECTIVE_NAME("aten::sub.Scalar"), TORCH_FN(sub_scalar));
  m.impl(TORCH_SELECTIVE_NAME("aten::sub_.Scalar"), TORCH_FN(sub_scalar_));
  m.impl(TORCH_SELECTIVE_NAME("aten::sub.Tensor"), TORCH_FN(sub_tensor));
  m.impl(TORCH_SELECTIVE_NAME("aten::sub_.Tensor"), TORCH_FN(sub_tensor_));
  m.impl(TORCH_SELECTIVE_NAME("aten::mul.Scalar"), TORCH_FN(mul_scalar));
  m.impl(TORCH_SELECTIVE_NAME("aten::mul_.Scalar"), TORCH_FN(mul_scalar_));
  m.impl(TORCH_SELECTIVE_NAME("aten::mul.Tensor"), TORCH_FN(mul_tensor));
  m.impl(TORCH_SELECTIVE_NAME("aten::mul_.Tensor"), TORCH_FN(mul_tensor_));
  m.impl(TORCH_SELECTIVE_NAME("aten::div.Scalar"), TORCH_FN(div_scalar));
  m.impl(TORCH_SELECTIVE_NAME("aten::div_.Scalar"), TORCH_FN(div_scalar_));
  m.impl(TORCH_SELECTIVE_NAME("aten::div.Tensor"), TORCH_FN(div_tensor));
  m.impl(TORCH_SELECTIVE_NAME("aten::div_.Tensor"), TORCH_FN(div_tensor_));
}

#endif /* USE_VULKAN_API */

} // namespace
} // namespace ops
} // namespace vulkan
} // namespace native
} // namespace at<|MERGE_RESOLUTION|>--- conflicted
+++ resolved
@@ -1,4 +1,3 @@
-#include <ATen/native/vulkan/api/OpProfiler.h>
 #include <ATen/native/vulkan/ops/Common.h>
 #include <torch/library.h>
 
@@ -100,15 +99,9 @@
       // shader arguments
       v_output.image(
           pipeline_barrier,
-          api::PipelineStage::Compute,
+          api::PipelineStage::COMPUTE,
           api::MemoryAccessType::WRITE),
-<<<<<<< HEAD
-      v_self.image(
-          pipeline_barrier,
-          api::PipelineStage::Compute),
-=======
       v_self.image(pipeline_barrier, api::PipelineStage::COMPUTE),
->>>>>>> 0b5b1000
       // params buffer
       params.buffer());
 
@@ -160,7 +153,7 @@
       // shader arguments
       v_self.image(
           pipeline_barrier,
-          api::PipelineStage::Compute,
+          api::PipelineStage::COMPUTE,
           api::MemoryAccessType::READ | api::MemoryAccessType::WRITE),
       // params buffer
       params.buffer());
@@ -229,19 +222,10 @@
       // shader arguments
       v_output.image(
           pipeline_barrier,
-          api::PipelineStage::Compute,
+          api::PipelineStage::COMPUTE,
           api::MemoryAccessType::WRITE),
-<<<<<<< HEAD
-      v_self.image(
-          pipeline_barrier,
-          api::PipelineStage::Compute),
-      v_other.image(
-          pipeline_barrier,
-          api::PipelineStage::Compute),
-=======
       v_self.image(pipeline_barrier, api::PipelineStage::COMPUTE),
       v_other.image(pipeline_barrier, api::PipelineStage::COMPUTE),
->>>>>>> 0b5b1000
       // params buffer
       params.buffer());
 
@@ -302,15 +286,9 @@
       // shader arguments
       v_self.image(
           pipeline_barrier,
-          api::PipelineStage::Compute,
+          api::PipelineStage::COMPUTE,
           api::MemoryAccessType::READ | api::MemoryAccessType::WRITE),
-<<<<<<< HEAD
-      v_other.image(
-          pipeline_barrier,
-          api::PipelineStage::Compute),
-=======
       v_other.image(pipeline_barrier, api::PipelineStage::COMPUTE),
->>>>>>> 0b5b1000
       // params buffer
       params.buffer());
 
