#pragma once

#include <ATen/native/vulkan/api/Common.h>
#include <ATen/native/vulkan/api/Adapter.h>
#include <ATen/native/vulkan/api/Command.h>
#include <ATen/native/vulkan/api/Descriptor.h>
#include <ATen/native/vulkan/api/Pipeline.h>
#include <ATen/native/vulkan/api/Resource.h>
#include <ATen/native/vulkan/api/Shader.h>

namespace at {
namespace native {
namespace vulkan {
namespace api {

//
// Vulkan Context holds onto all relevant Vulkan state as it pertains to our
// use of Vulkan in PyTorch.  The context is currently a global object, but
// technically it does not need to be if we were to make it explicit to the
// user.
//

class Context final {
 public:
  explicit Context(const Adapter& adapter);
  Context(const Context&) = delete;
  Context(Context&&) = default;
  Context& operator=(const Context&) = delete;
  Context& operator=(Context&&) = default;
  ~Context() = default;

  inline const Adapter& adapter() const {
    return adapter_;
  }

  inline VkDevice device() const {
    TORCH_INTERNAL_ASSERT_DEBUG_ONLY(device_);
    return device_.get();
  }

  inline VkQueue queue() const {
    TORCH_INTERNAL_ASSERT_DEBUG_ONLY(queue_);
    return queue_;
  }

  inline Command& command() {
    return command_;
  }

  inline Shader& shader() {
    return shader_;
  }

  inline Pipeline& pipeline() {
    return pipeline_;
  }

  inline Descriptor& descriptor() {
    return descriptor_;
  }

  inline Resource& resource() {
    return resource_;
  }

 private:
  // Construction and destruction order matters.  Do not move members around.
  Adapter adapter_;
  Handle<VkDevice, decltype(&VK_DELETER(Device))> device_;
  VkQueue queue_;
  Command command_;
  Shader shader_;
  Pipeline pipeline_;
  Descriptor descriptor_;
  Resource resource_;
};

<<<<<<< HEAD
=======
bool available();
>>>>>>> 04c2c24f
Context* context();

} // namespace api
} // namespace vulkan
} // namespace native
} // namespace at<|MERGE_RESOLUTION|>--- conflicted
+++ resolved
@@ -75,10 +75,7 @@
   Resource resource_;
 };
 
-<<<<<<< HEAD
-=======
 bool available();
->>>>>>> 04c2c24f
 Context* context();
 
 } // namespace api
